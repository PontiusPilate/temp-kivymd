"""
AndroidToast
============

.. rubric:: Native implementation of toast for Android devices.

.. code-block:: python

    # Will be automatically used native implementation of the toast
    # if your application is running on an Android device.
    # Otherwise, will be used toast implementation
    # from the kivymd/toast/kivytoast package.

    from kivy.lang import Builder
    from kivy.uix.screenmanager import ScreenManager

    from kivymd.toast import toast
    from kivymd.app import MDApp

    KV = '''
    MDScreen:

         MDFlatButton:
             text: "My Toast"
             pos_hint:{"center_x": .5, "center_y": .5}
             on_press: app.show_toast()
    '''


    class Test(MDApp):
        def build(self):
            return Builder.load_string(KV)

        def show_toast(self):
            toast("Hello World", True, 80, 200, 0)


    Test().run()
"""

all = ("toast",)

<<<<<<< HEAD
from jnius import autoclass    
from android.runnable import run_on_ui_thread
      
activity = autoclass("org.kivy.android.PythonActivity").mActivity
Toast = autoclass("android.widget.Toast")
String = autoclass("java.lang.String")


@run_on_ui_thread
def toast(text, length_long=False, gravity=0, y=0, x=0):
    """
    Displays a toast.

    :param length_long: the amount of time (in seconds) that the toast is
           visible on the screen.
    :param text: text to be displayed in the toast;
    :param short_duration:  duration of the toast, if `True` the toast
           will last 2.3s but if it is `False` the toast will last 3.9s;
    :param gravity: refers to the toast position, if it is 80the toast will
           be shown below, if it is 40 the toast will be displayed above;
    :param y: refers to the vertical position of the toast;
    :param x: refers to the horizontal position of the toast;

    Important: if only the text value is specified and the value of
    the `gravity`, `y`, `x` parameters is not specified, their values ​​will
    be 0 which means that the toast will be shown in the center.
    """
  
    duration = Toast.LENGTH_SHORT if length_long else Toast.LENGTH_LONG
    t = Toast.makeText(activity, String(text), duration)
    t.setGravity(gravity, x, y)
    t.show()
=======
from android.runnable import run_on_ui_thread as run_thread
from jnius import autoclass

__activity = autoclass("org.kivy.android.PythonActivity").mActivity
__Toast = autoclass("android.widget.Toast")
__String = autoclass("java.lang.String")


@run_thread
def toast(text, short_duration=True, gravity=0, y=0, x=0):
    """
    :param text: text to be displayed in the toast;
    :param short_duration:  duration of the toast, if `True` the toast
           will last 2.3s but if it is `False` the toast will last 3.9s;
    :param gravity: refers to the toast position, if it is 80the toast will
           be shown below, if it is 40 the toast will be displayed above;
    :param y: refers to the vertical position of the toast;
    :param x: refers to the horizontal position of the toast;

    Important: if only the text value is specified and the value of
    the `gravity`, `y`, `x` parameters is not specified, their values ​​will
    be 0 which means that the toast will be shown in the center.
    """

    duration = __Toast.LENGTH_SHORT if short_duration else __Toast.LENGTH_LONG
    toast = __Toast.makeText(__activity, __String(text), duration)
    toast.setGravity(gravity, x, y)
    toast.show()
>>>>>>> 064b2f31
<|MERGE_RESOLUTION|>--- conflicted
+++ resolved
@@ -1,105 +1,71 @@
-"""
-AndroidToast
-============
-
-.. rubric:: Native implementation of toast for Android devices.
-
-.. code-block:: python
-
-    # Will be automatically used native implementation of the toast
-    # if your application is running on an Android device.
-    # Otherwise, will be used toast implementation
-    # from the kivymd/toast/kivytoast package.
-
-    from kivy.lang import Builder
-    from kivy.uix.screenmanager import ScreenManager
-
-    from kivymd.toast import toast
-    from kivymd.app import MDApp
-
-    KV = '''
-    MDScreen:
-
-         MDFlatButton:
-             text: "My Toast"
-             pos_hint:{"center_x": .5, "center_y": .5}
-             on_press: app.show_toast()
-    '''
-
-
-    class Test(MDApp):
-        def build(self):
-            return Builder.load_string(KV)
-
-        def show_toast(self):
-            toast("Hello World", True, 80, 200, 0)
-
-
-    Test().run()
 """
 
-all = ("toast",)
+ # Will be automatically used native implementation of the toast
+ # if your application is running on an Android device.
+ # Otherwise, will be used toast implementation
+ # from the kivymd/toast/kivytoast package.
+    
+ from kivymd.toast import toast
+ from kivymd.app import MDApp
+ from kivy.lang import Builder
+ from kivy.uix.screenmanager import ScreenManager
+ from kivymd.uix.screen import MDScreen
+    
+    
+    
+    
+ Builder.load_string('''
+ <Example>
+ 
+     MDFlatButton:
+         text:"My Toast"
+         pos_hint:{"center_x": .5, "center_y": .05}
+         on_press:root.show_toast()
+ ''')
+ 
+    
+ class Example(MDScreen):     
+     def show_toast(self):
+         toast("hello world", True, 80, 200, 0) 
+                        
+            
+        	
+ class Iniciar(MDApp):     
+     def build(self):
+         pantalla = ScreenManager()
+         screen = Example(name="one")
+         pantalla.add_widget(screen)
+         return pantalla
+    
+ Iniciar().run() 
+"""
+__all__ = ("toast",)
 
-<<<<<<< HEAD
 from jnius import autoclass    
-from android.runnable import run_on_ui_thread
+from android.runnable import run_on_ui_thread as run_thread
       
-activity = autoclass("org.kivy.android.PythonActivity").mActivity
-Toast = autoclass("android.widget.Toast")
-String = autoclass("java.lang.String")
-
-
-@run_on_ui_thread
-def toast(text, length_long=False, gravity=0, y=0, x=0):
-    """
-    Displays a toast.
-
-    :param length_long: the amount of time (in seconds) that the toast is
-           visible on the screen.
-    :param text: text to be displayed in the toast;
-    :param short_duration:  duration of the toast, if `True` the toast
-           will last 2.3s but if it is `False` the toast will last 3.9s;
-    :param gravity: refers to the toast position, if it is 80the toast will
-           be shown below, if it is 40 the toast will be displayed above;
-    :param y: refers to the vertical position of the toast;
-    :param x: refers to the horizontal position of the toast;
-
-    Important: if only the text value is specified and the value of
-    the `gravity`, `y`, `x` parameters is not specified, their values ​​will
-    be 0 which means that the toast will be shown in the center.
-    """
-  
-    duration = Toast.LENGTH_SHORT if length_long else Toast.LENGTH_LONG
-    t = Toast.makeText(activity, String(text), duration)
-    t.setGravity(gravity, x, y)
-    t.show()
-=======
-from android.runnable import run_on_ui_thread as run_thread
-from jnius import autoclass
-
-__activity = autoclass("org.kivy.android.PythonActivity").mActivity
-__Toast = autoclass("android.widget.Toast")
-__String = autoclass("java.lang.String")
-
-
+__activity = autoclass( 'org.kivy.android.PythonActivity').mActivity
+__Toast = autoclass('android.widget.Toast')
+__String = autoclass('java.lang.String')
+    
 @run_thread
 def toast(text, short_duration=True, gravity=0, y=0, x=0):
     """
-    :param text: text to be displayed in the toast;
-    :param short_duration:  duration of the toast, if `True` the toast
-           will last 2.3s but if it is `False` the toast will last 3.9s;
-    :param gravity: refers to the toast position, if it is 80the toast will
-           be shown below, if it is 40 the toast will be displayed above;
-    :param y: refers to the vertical position of the toast;
-    :param x: refers to the horizontal position of the toast;
+        :param text: text to be displayed in the toast;
+        :param short_duration:  duration of the toast, if `True` the toast
+               will last 2.3s but if it is `False` the toast will last 3.9s;
+        :param gravity: refers to the toast position, if it is 80the toast will
+               be shown below, if it is 40 the toast will be displayed above;
+        :param y: refers to the vertical position of the toast;
+        :param x: refers to the horizontal position of the toast;
 
-    Important: if only the text value is specified and the value of
-    the `gravity`, `y`, `x` parameters is not specified, their values ​​will
-    be 0 which means that the toast will be shown in the center.
-    """
-
-    duration = __Toast.LENGTH_SHORT if short_duration else __Toast.LENGTH_LONG
-    toast = __Toast.makeText(__activity, __String(text), duration)
+        Important: if only the text value is specified and the value of
+        the `gravity`, `y`, `x` parameters is not specified, their values ​​will
+        be 0 which means that the toast will be shown in the center.
+        """
+  
+    duration = __Toast.LENGTH_SHORT if short_duration else __Toast.LENGTH_LONG        
+    toast = __Toast.makeText(__activity, __String(text), duration)        	
     toast.setGravity(gravity, x, y)
     toast.show()
->>>>>>> 064b2f31
+    
